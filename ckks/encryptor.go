package ckks

import (
	"github.com/ldsec/lattigo/v2/ring"
	"github.com/ldsec/lattigo/v2/utils"
)

// Encryptor in an interface for encryptors
//
// encrypt with pk : ciphertext = [pk[0]*u + m + e_0, pk[1]*u + e_1]
// encrypt with sk : ciphertext = [-a*sk + m + e, a]
type Encryptor interface {
	// EncryptNew encrypts the input plaintext using the stored key and returns
	// the result on a newly created ciphertext. The encryption is done by first
	// encrypting zero in QP, dividing by P and then adding the plaintext.
	// The level of the output ciphertext is plaintext.Level().
	EncryptNew(plaintext *Plaintext) *Ciphertext

	// Encrypt encrypts the input plaintext using the stored key, and returns
	// the result on the receiver ciphertext. The encryption is done by first
	// encrypting zero in QP, dividing by P and then adding the plaintext.
	// The level of the output ciphertext is min(plaintext.Level(), ciphertext.Level()).
	Encrypt(plaintext *Plaintext, ciphertext *Ciphertext)

	// EncryptFastNew encrypts the input plaintext using the stored key and returns
	// the result on a newly created ciphertext. The encryption is done by first
	// encrypting zero in Q and then adding the plaintext.
	// The level of the output ciphertext is plaintext.Level().
	EncryptFastNew(plaintext *Plaintext) *Ciphertext

	// EncryptFast encrypts the input plaintext using the stored-key, and returns
	// the result on the receiver ciphertext. The encryption is done by first
	// encrypting zero in Q and then adding the plaintext.
	// The level of the output ciphertext is min(plaintext.Level(), ciphertext.Level()).
	EncryptFast(plaintext *Plaintext, ciphertext *Ciphertext)

	// EncryptFromCRPNew encrypts the input plaintext using the stored key and returns
	// the result on a newly created ciphertext. The encryption is done by first encrypting
	// zero in QP, using the provided polynomial as the uniform polynomial, dividing by P and
	// then adding the plaintext.
	// The level of the output ciphertext is min(plaintext.Level(), len(CRP.Coeffs)-1).
	EncryptFromCRPNew(plaintext *Plaintext, crp *ring.Poly) *Ciphertext

	// EncryptFromCRP encrypts the input plaintext using the stored key and returns
	// the result tge receiver ciphertext. The encryption is done by first encrypting
	// zero in QP, using the provided polynomial as the uniform polynomial, dividing by P and
	// then adding the plaintext.
	// The level of the output ciphertext is min(plaintext.Level(), ciphertext.Level(), len(CRP.Coeffs)-1).
	EncryptFromCRP(plaintext *Plaintext, ciphertext *Ciphertext, crp *ring.Poly)
}

// encryptor is a struct used to encrypt Plaintexts. It stores the public-key and/or secret-key.
type encryptor struct {
	params *Parameters

	ringQ *ring.Ring
	ringP *ring.Ring

	poolQ [3]*ring.Poly
	poolP [3]*ring.Poly

	baseconverter    *ring.FastBasisExtender
	gaussianSamplerQ *ring.GaussianSampler
	ternarySamplerQ  *ring.TernarySampler
	uniformSamplerQ  *ring.UniformSampler
	uniformSamplerP  *ring.UniformSampler
}

type pkEncryptor struct {
	encryptor
	pk *PublicKey
}

type skEncryptor struct {
	encryptor
	sk *SecretKey
}

// NewEncryptorFromPk creates a new Encryptor with the provided public-key.
// This Encryptor can be used to encrypt Plaintexts, using the stored key.
func NewEncryptorFromPk(params *Parameters, pk *PublicKey) Encryptor {
	enc := newEncryptor(params)

<<<<<<< HEAD
	if uint64(pk.Value[0].GetDegree()) != params.N() || uint64(pk.Value[1].GetDegree()) != params.N() {
		panic("cannot newEncrpytor: pk ring degree does not match params ring degree")
=======
	if uint64(pk.pk[0].GetDegree()) != params.N() || uint64(pk.pk[1].GetDegree()) != params.N() {
		panic("cannot newEncryptor: pk ring degree does not match params ring degree")
>>>>>>> 88603025
	}

	return &pkEncryptor{enc, pk}
}

// NewEncryptorFromSk creates a new Encryptor with the provided secret-key.
// This Encryptor can be used to encrypt Plaintexts, using the stored key.
func NewEncryptorFromSk(params *Parameters, sk *SecretKey) Encryptor {
	enc := newEncryptor(params)

	if uint64(sk.Value.GetDegree()) != params.N() {
		panic("cannot newEncryptor: sk ring degree does not match params ring degree")
	}

	return &skEncryptor{enc, sk}
}

func newEncryptor(params *Parameters) encryptor {

	var q, p *ring.Ring
	var err error
	if q, err = ring.NewRing(params.N(), params.qi); err != nil {
		panic(err)
	}

	prng, err := utils.NewPRNG()
	if err != nil {
		panic(err)
	}

	var baseconverter *ring.FastBasisExtender
	var poolP [3]*ring.Poly
	var uniformSamplerP *ring.UniformSampler
	if params.PiCount() != 0 {

		if p, err = ring.NewRing(params.N(), params.pi); err != nil {
			panic(err)
		}

		baseconverter = ring.NewFastBasisExtender(q, p)

		poolP = [3]*ring.Poly{p.NewPoly(), p.NewPoly(), p.NewPoly()}

		uniformSamplerP = ring.NewUniformSampler(prng, p)
	}

	return encryptor{
		params:           params.Copy(),
		ringQ:            q,
		ringP:            p,
		poolQ:            [3]*ring.Poly{q.NewPoly(), q.NewPoly(), q.NewPoly()},
		poolP:            poolP,
		baseconverter:    baseconverter,
		gaussianSamplerQ: ring.NewGaussianSampler(prng, q, params.sigma, uint64(6*params.sigma)),
		ternarySamplerQ:  ring.NewTernarySampler(prng, q, 0.5, false),
		uniformSamplerQ:  ring.NewUniformSampler(prng, q),
		uniformSamplerP:  uniformSamplerP,
	}
}

// EncryptNew encrypts the input Plaintext using the stored key and returns
// the result on a newly created Ciphertext.
//
// encrypt with pk: ciphertext = [pk[0]*u + m + e_0, pk[1]*u + e_1]
// encrypt with sk: ciphertext = [-a*sk + m + e, a]
func (encryptor *pkEncryptor) EncryptNew(plaintext *Plaintext) *Ciphertext {

	if encryptor.baseconverter == nil {
		panic("Cannot EncryptNew : modulus P is empty -> use instead EncryptFastNew")
	}

	ciphertext := NewCiphertext(encryptor.params, 1, plaintext.Level(), plaintext.Scale())
	encryptor.encrypt(plaintext, ciphertext, false)

	return ciphertext
}

func (encryptor *pkEncryptor) Encrypt(plaintext *Plaintext, ciphertext *Ciphertext) {

	if encryptor.baseconverter == nil {
		panic("Cannot Encrypt : modulus P is empty -> use instead EncryptFast")
	}

	encryptor.encrypt(plaintext, ciphertext, false)
}

func (encryptor *pkEncryptor) EncryptFastNew(plaintext *Plaintext) *Ciphertext {
	ciphertext := NewCiphertext(encryptor.params, 1, plaintext.Level(), plaintext.Scale())
	encryptor.encrypt(plaintext, ciphertext, true)

	return ciphertext
}

func (encryptor *pkEncryptor) EncryptFast(plaintext *Plaintext, ciphertext *Ciphertext) {
	encryptor.encrypt(plaintext, ciphertext, true)
}

func (encryptor *pkEncryptor) EncryptFromCRP(plaintext *Plaintext, ciphertext *Ciphertext, crp *ring.Poly) {
	panic("Cannot encrypt with CRP using an encryptor created with the public-key")
}

func (encryptor *pkEncryptor) EncryptFromCRPNew(plaintext *Plaintext, crp *ring.Poly) *Ciphertext {
	panic("Cannot encrypt with CRP using an encryptor created with the public-key")
}

// Encrypt encrypts the input Plaintext using the stored key, and returns the result
// on the receiver Ciphertext.
//
// encrypt with pk: ciphertext = [pk[0]*u + m + e_0, pk[1]*u + e_1]
// encrypt with sk: ciphertext = [-a*sk + m + e, a]
func (encryptor *pkEncryptor) encrypt(plaintext *Plaintext, ciphertext *Ciphertext, fast bool) {

	lvl := utils.MinUint64(plaintext.Level(), ciphertext.Level())

	poolQ0 := encryptor.poolQ[0]
	poolQ1 := encryptor.poolQ[1]
	poolQ2 := encryptor.poolQ[2]
	poolP0 := encryptor.poolP[0]
	poolP1 := encryptor.poolP[1]
	poolP2 := encryptor.poolP[2]

	// We sample a R-WLE instance (encryption of zero) over the extended ring (ciphertext ring + special prime)

	ringQ := encryptor.ringQ

	if fast {

		encryptor.ternarySamplerQ.ReadLvl(lvl, poolQ2)
		ringQ.NTTLvl(lvl, poolQ2, poolQ2)
		ringQ.MFormLvl(lvl, poolQ2, poolQ2)

		// ct0 = u*pk0
		ringQ.MulCoeffsMontgomeryLvl(lvl, poolQ2, encryptor.pk.Value[0], ciphertext.value[0])
		// ct1 = u*pk1
		ringQ.MulCoeffsMontgomeryLvl(lvl, poolQ2, encryptor.pk.Value[1], ciphertext.value[1])

		// ct1 = u*pk1 + e1
		encryptor.gaussianSamplerQ.ReadLvl(lvl, poolQ0)
		ringQ.NTTLvl(lvl, poolQ0, poolQ0)
		ringQ.AddLvl(lvl, ciphertext.value[1], poolQ0, ciphertext.value[1])

		if !plaintext.isNTT {

			// ct0 = u*pk0 + e0
			encryptor.gaussianSamplerQ.ReadLvl(lvl, poolQ0)
			// ct0 = (u*pk0 + e0)/P + m
			ringQ.AddLvl(lvl, poolQ0, plaintext.value, poolQ0)
			ringQ.NTTLvl(lvl, poolQ0, poolQ0)
			ringQ.AddLvl(lvl, ciphertext.value[0], poolQ0, ciphertext.value[0])

		} else {
			// ct0 = u*pk0 + e0
			encryptor.gaussianSamplerQ.ReadLvl(lvl, poolQ0)
			ringQ.NTTLvl(lvl, poolQ0, poolQ0)
			ringQ.AddLvl(lvl, ciphertext.value[0], poolQ0, ciphertext.value[0])
			ringQ.AddLvl(lvl, ciphertext.value[0], plaintext.value, ciphertext.value[0])
		}

	} else {

		ringP := encryptor.ringP

		encryptor.ternarySamplerQ.ReadLvl(lvl, poolQ2)

		extendBasisSmallNormAndCenter(ringQ, ringP, poolQ2, poolP2)

		// (#Q + #P) NTT
		ringQ.NTTLvl(lvl, poolQ2, poolQ2)
		ringP.NTT(poolP2, poolP2)

		ringQ.MFormLvl(lvl, poolQ2, poolQ2)
		ringP.MForm(poolP2, poolP2)

		pk0P := new(ring.Poly)
		pk1P := new(ring.Poly)
		pk0P.Coeffs = encryptor.pk.Value[0].Coeffs[len(ringQ.Modulus):]
		pk1P.Coeffs = encryptor.pk.Value[1].Coeffs[len(ringQ.Modulus):]

		// ct0 = u*pk0
		// ct1 = u*pk1
		ringQ.MulCoeffsMontgomeryLvl(lvl, poolQ2, encryptor.pk.Value[0], poolQ0)
		ringQ.MulCoeffsMontgomeryLvl(lvl, poolQ2, encryptor.pk.Value[1], poolQ1)
		ringP.MulCoeffsMontgomery(poolP2, pk0P, poolP0)
		ringP.MulCoeffsMontgomery(poolP2, pk1P, poolP1)

		// 2*(#Q + #P) NTT
		ringQ.InvNTTLvl(lvl, poolQ0, poolQ0)
		ringQ.InvNTTLvl(lvl, poolQ1, poolQ1)
		ringP.InvNTT(poolP0, poolP0)
		ringP.InvNTT(poolP1, poolP1)

		// ct0 = u*pk0 + e0
		encryptor.gaussianSamplerQ.ReadLvl(lvl, poolQ2)
		extendBasisSmallNormAndCenter(ringQ, ringP, poolQ2, poolP2)
		ringQ.AddLvl(lvl, poolQ0, poolQ2, poolQ0)
		ringP.Add(poolP0, poolP2, poolP0)

		// ct1 = u*pk1 + e1
		encryptor.gaussianSamplerQ.ReadLvl(lvl, poolQ2)
		extendBasisSmallNormAndCenter(ringQ, ringP, poolQ2, poolP2)
		ringQ.AddLvl(lvl, poolQ1, poolQ2, poolQ1)
		ringP.Add(poolP1, poolP2, poolP1)

		// ct0 = (u*pk0 + e0)/P
		encryptor.baseconverter.ModDownSplitPQ(lvl, poolQ0, poolP0, ciphertext.value[0])

		// ct1 = (u*pk1 + e1)/P
		encryptor.baseconverter.ModDownSplitPQ(lvl, poolQ1, poolP1, ciphertext.value[1])

		if !plaintext.isNTT {
			ringQ.AddLvl(lvl, ciphertext.value[0], plaintext.value, ciphertext.value[0])
		}

		// 2*#Q NTT
		ringQ.NTTLvl(lvl, ciphertext.value[0], ciphertext.value[0])
		ringQ.NTTLvl(lvl, ciphertext.value[1], ciphertext.value[1])

		if plaintext.isNTT {
			// ct0 = (u*pk0 + e0)/P + m
			ringQ.AddLvl(lvl, ciphertext.value[0], plaintext.value, ciphertext.value[0])
		}
	}

	ciphertext.value[0].Coeffs = ciphertext.value[0].Coeffs[:lvl+1]
	ciphertext.value[1].Coeffs = ciphertext.value[1].Coeffs[:lvl+1]

	ciphertext.isNTT = true
}

func (encryptor *skEncryptor) EncryptNew(plaintext *Plaintext) *Ciphertext {
	ciphertext := NewCiphertext(encryptor.params, 1, plaintext.Level(), plaintext.Scale())
	encryptor.Encrypt(plaintext, ciphertext)
	return ciphertext
}

func (encryptor *skEncryptor) Encrypt(plaintext *Plaintext, ciphertext *Ciphertext) {
	encryptor.encryptSample(plaintext, ciphertext)
}

func (encryptor *skEncryptor) EncryptFastNew(plaintext *Plaintext) *Ciphertext {
	panic("Cannot Encrypt : SkEncryptor doesn't support EncryptFastNew() -> use instead EncryptNew()")
}

func (encryptor *skEncryptor) EncryptFast(plaintext *Plaintext, ciphertext *Ciphertext) {
	panic("Cannot Encrypt : SkEncryptor doesn't support EncryptFast() -> use instead Encrypt()")
}

func (encryptor *skEncryptor) EncryptFromCRPNew(plaintext *Plaintext, crp *ring.Poly) *Ciphertext {
	ciphertext := NewCiphertext(encryptor.params, 1, plaintext.Level(), plaintext.Scale())
	encryptor.EncryptFromCRP(plaintext, ciphertext, crp)
	return ciphertext
}

func (encryptor *skEncryptor) EncryptFromCRP(plaintext *Plaintext, ciphertext *Ciphertext, crp *ring.Poly) {
	encryptor.ringQ.Copy(crp, ciphertext.value[1])
	ciphertext.value[0].Coeffs = ciphertext.value[0].Coeffs[:len(crp.Coeffs)]
	ciphertext.value[1].Coeffs = ciphertext.value[1].Coeffs[:len(crp.Coeffs)]
	encryptor.encrypt(plaintext, ciphertext, ciphertext.value[1])
}

func (encryptor *skEncryptor) encryptSample(plaintext *Plaintext, ciphertext *Ciphertext) {
	encryptor.uniformSamplerQ.Readlvl(utils.MinUint64(plaintext.Level(), ciphertext.Level()), ciphertext.value[1])
	encryptor.encrypt(plaintext, ciphertext, ciphertext.value[1])
}

func (encryptor *skEncryptor) encrypt(plaintext *Plaintext, ciphertext *Ciphertext, crp *ring.Poly) {

	ringQ := encryptor.ringQ

	lvl := utils.MinUint64(plaintext.Level(), ciphertext.Level())

	poolQ0 := encryptor.poolQ[0]

	ringQ.MulCoeffsMontgomeryLvl(lvl, ciphertext.value[1], encryptor.sk.Value, ciphertext.value[0])
	ringQ.NegLvl(lvl, ciphertext.value[0], ciphertext.value[0])

	if plaintext.isNTT {
		encryptor.gaussianSamplerQ.ReadLvl(lvl, poolQ0)
		ringQ.NTTLvl(lvl, poolQ0, poolQ0)
		ringQ.AddLvl(lvl, ciphertext.value[0], poolQ0, ciphertext.value[0])
		ringQ.AddLvl(lvl, ciphertext.value[0], plaintext.value, ciphertext.value[0])
	} else {
		encryptor.gaussianSamplerQ.ReadLvl(lvl, poolQ0)
		ringQ.AddLvl(lvl, poolQ0, plaintext.value, poolQ0)
		ringQ.NTTLvl(lvl, poolQ0, poolQ0)
		ringQ.AddLvl(lvl, ciphertext.value[0], poolQ0, ciphertext.value[0])
	}

	ciphertext.value[0].Coeffs = ciphertext.value[0].Coeffs[:lvl+1]
	ciphertext.value[1].Coeffs = ciphertext.value[1].Coeffs[:lvl+1]

	ciphertext.isNTT = true
}

func extendBasisSmallNormAndCenter(ringQ, ringP *ring.Ring, polQ, polP *ring.Poly) {
	var coeff, Q, QHalf, sign uint64
	Q = ringQ.Modulus[0]
	QHalf = Q >> 1

	for j := uint64(0); j < ringQ.N; j++ {

		coeff = polQ.Coeffs[0][j]

		sign = 1
		if coeff > QHalf {
			coeff = Q - coeff
			sign = 0
		}

		for i, pi := range ringP.Modulus {
			polP.Coeffs[i][j] = (coeff * sign) | (pi-coeff)*(sign^1)
		}

	}
}<|MERGE_RESOLUTION|>--- conflicted
+++ resolved
@@ -81,13 +81,8 @@
 func NewEncryptorFromPk(params *Parameters, pk *PublicKey) Encryptor {
 	enc := newEncryptor(params)
 
-<<<<<<< HEAD
 	if uint64(pk.Value[0].GetDegree()) != params.N() || uint64(pk.Value[1].GetDegree()) != params.N() {
-		panic("cannot newEncrpytor: pk ring degree does not match params ring degree")
-=======
-	if uint64(pk.pk[0].GetDegree()) != params.N() || uint64(pk.pk[1].GetDegree()) != params.N() {
 		panic("cannot newEncryptor: pk ring degree does not match params ring degree")
->>>>>>> 88603025
 	}
 
 	return &pkEncryptor{enc, pk}
