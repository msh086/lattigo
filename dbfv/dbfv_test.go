package dbfv

import (
	"fmt"
	"github.com/ldsec/lattigo/bfv"
	"github.com/ldsec/lattigo/ring"
	"testing"
)

func Test_DBFVScheme(t *testing.T) {

	paramSets := bfv.DefaultParams[0:2]
	bitDecomps := []uint64{60}
	nParties := []int{5}

	//sigmaSmudging := 6.36

	for _, params := range paramSets {

		// nParties data indpendant element
		bfvContext := bfv.NewBfvContext()
		if err := bfvContext.SetParameters(&params); err != nil {
			t.Error(err)
		}

		kgen := bfvContext.NewKeyGenerator()

		evaluator := bfvContext.NewEvaluator()

		context := bfvContext.ContextQ()

		contextT := bfvContext.ContextT()

		encoder, err := bfvContext.NewBatchEncoder()
		if err != nil {
			t.Error(err)
		}

		coeffsWant := contextT.NewUniformPoly()
		plaintextWant := bfvContext.NewPlaintext()
		encoder.EncodeUint(coeffsWant.Coeffs[0], plaintextWant)

		ciphertextTest := bfvContext.NewCiphertext(1)

		for _, parties := range nParties {

			crpGenerators := make([]*CRPGenerator, parties)
			for i := 0; i < parties; i++ {
				crpGenerators[i], err = NewCRPGenerator(nil, context)
				if err != nil {
					t.Error(err)
				}
				crpGenerators[i].Seed([]byte{})
			}

			// SecretKeys
			sk0_shards := make([]*bfv.SecretKey, parties)
			sk1_shards := make([]*bfv.SecretKey, parties)
			tmp0 := context.NewPoly()
			tmp1 := context.NewPoly()

			for i := 0; i < parties; i++ {
				sk0_shards[i] = kgen.NewSecretKey()
				sk1_shards[i] = kgen.NewSecretKey()
				context.Add(tmp0, sk0_shards[i].Get(), tmp0)
				context.Add(tmp1, sk1_shards[i].Get(), tmp1)
			}

			sk0 := new(bfv.SecretKey)
			sk1 := new(bfv.SecretKey)

			sk0.Set(tmp0)
			sk1.Set(tmp1)

			// Publickeys
			pk0 := kgen.NewPublicKey(sk0)
			pk1 := kgen.NewPublicKey(sk1)

			// Encryptors
			encryptor_pk0, err := bfvContext.NewEncryptorFromPk(pk0)
			if err != nil {
				t.Error(err)
			}

			//encryptor_pk1, err := bfvContext.NewEncryptor(pk1)
			//if err != nil {
			//	t.Error(err)
			//}

			// Decryptors
			decryptor_sk0, err := bfvContext.NewDecryptor(sk0)
			if err != nil {
				t.Error(err)
			}

			decryptor_sk1, err := bfvContext.NewDecryptor(sk1)
			if err != nil {
				t.Error(err)
			}

			// Reference ciphertext
			ciphertext, err := encryptor_pk0.EncryptNew(plaintextWant)
			if err != nil {
				t.Error(err)
			}

			coeffsMul := contextT.NewPoly()
			for i := 0; i < 1; i++ {
				res, _ := evaluator.MulNew(ciphertext, ciphertext)
				ciphertext = res.Ciphertext()
				contextT.MulCoeffs(coeffsWant, coeffsWant, coeffsMul)
			}

			t.Run(fmt.Sprintf("N=%d/logQ=%d/CRS_PRNG", context.N, context.ModulusBigint.Value.BitLen()), func(t *testing.T) {

				Ha, _ := NewPRNG([]byte{})
				Hb, _ := NewPRNG([]byte{})

				// Random 32 byte seed
				seed1 := []byte{0x48, 0xc3, 0x31, 0x12, 0x74, 0x98, 0xd3, 0xf2,
					0x7b, 0x15, 0x15, 0x9b, 0x50, 0xc4, 0x9c, 0x00,
					0x7d, 0xa5, 0xea, 0x68, 0x1f, 0xed, 0x4f, 0x99,
					0x54, 0xc0, 0x52, 0xc0, 0x75, 0xff, 0xf7, 0x5c}

				// New reseed of the PRNG after one clock cycle with the seed1
				seed2 := []byte{250, 228, 6, 63, 97, 110, 68, 153,
					147, 236, 236, 37, 152, 89, 129, 32,
					185, 5, 221, 180, 160, 217, 247, 201,
					211, 188, 160, 163, 176, 83, 83, 138}

				Ha.Seed(seed1)
				Hb.Seed(append(seed1, seed2...)) //Append works since blake2b hashes blocks of 512 bytes

				Ha.SetClock(256)
				Hb.SetClock(255)

				a := Ha.Clock()
				b := Hb.Clock()

				for i := 0; i < 32; i++ {
					if a[i] != b[i] {
						t.Errorf("error : error prng")
						break
					}
				}

				crs_generator_1, _ := NewCRPGenerator(nil, context)
				crs_generator_2, _ := NewCRPGenerator(nil, context)

				crs_generator_1.Seed(seed1)
				crs_generator_2.Seed(append(seed1, seed2...)) //Append works since blake2b hashes blocks of 512 bytes

				crs_generator_1.SetClock(256)
				crs_generator_2.SetClock(255)

				p0 := crs_generator_1.Clock()
				p1 := crs_generator_2.Clock()

				if bfvContext.ContextQ().Equal(p0, p1) != true {
					t.Errorf("error : crs prng generator")
				}
			})

			// EKG_Naive
			for _, bitDecomp := range bitDecomps {

				t.Run(fmt.Sprintf("N=%d/logQ=%d/bitdecomp=%d/EKG", context.N, context.ModulusBigint.Value.BitLen(), bitDecomp), func(t *testing.T) {

					bitLog := uint64((60 + (60 % bitDecomp)) / bitDecomp)

					// Each party instantiate an ekg naive protocole
					ekg := make([]*RKGProtocol, parties)
					ephemeralKeys := make([]*ring.Poly, parties)

					crp := make([][]*ring.Poly, len(context.Modulus))
					for j := 0; j < len(context.Modulus); j++ {
						crp[j] = make([]*ring.Poly, bitLog)
						for u := uint64(0); u < bitLog; u++ {
							crp[j][u] = crpGenerators[0].Clock()
						}
					}

					for i := 0; i < parties; i++ {
						ekg[i] = NewEkgProtocol(bfvContext, bitDecomp)
						ephemeralKeys[i], _ = ekg[i].NewEphemeralKey(1.0 / 3)
					}

					rlk := test_EKG_Protocol(bfvContext, parties, bitDecomp, ekg, sk0_shards, ephemeralKeys, crp)

					if err := evaluator.Relinearize(ciphertext, rlk, ciphertextTest); err != nil {
						t.Error(err)
					}

					if equalslice(coeffsMul.Coeffs[0], encoder.DecodeUint(decryptor_sk0.DecryptNew(ciphertextTest))) != true {
						t.Errorf("error : ekg rlk bad decrypt")
					}

				})
			}

			// EKG_Naive
			for _, bitDecomp := range bitDecomps {

				t.Run(fmt.Sprintf("N=%d/logQ=%d/bitdecomp=%d/EKG_Naive", context.N, context.ModulusBigint.Value.BitLen(), bitDecomp), func(t *testing.T) {

					// Each party instantiate an ekg naive protocole
					ekgNaive := make([]*EkgProtocolNaive, parties)
					for i := 0; i < parties; i++ {
						ekgNaive[i] = NewEkgProtocolNaive(context, bitDecomp)
					}

					evk := test_EKG_Protocol_Naive(parties, sk0_shards, pk0, ekgNaive)

					rlk := new(bfv.EvaluationKey)
					rlk.SetRelinKeys([][][][2]*ring.Poly{evk[0]}, bitDecomp)

					if err := evaluator.Relinearize(ciphertext, rlk, ciphertextTest); err != nil {
						t.Error(err)
					}

					if equalslice(coeffsMul.Coeffs[0], encoder.DecodeUint(decryptor_sk0.DecryptNew(ciphertextTest))) != true {
						t.Errorf("error : ekg_naive rlk bad decrypt")
					}
				})
			}

			t.Run(fmt.Sprintf("N=%d/logQ=%d/CKG", context.N, context.ModulusBigint.Value.BitLen()), func(t *testing.T) {

				crp := crpGenerators[0].Clock()

				type Party struct {
					*CKGProtocol
					s  *ring.Poly
					s1 CKGShare
				}

				ckgParties := make([]*Party, parties)
				for i := 0; i < parties; i++ {
					p := new(Party)
					p.CKGProtocol = NewCKGProtocol(bfvContext)
					p.s = sk0_shards[i].Get()
					p.s1 = p.AllocateShares()
					ckgParties[i] = p
				}
				P0 := ckgParties[0]

<<<<<<< HEAD
				// Each party creates a new CKGProtocol instance
				for i, p := range ckgParties {
					p.GenShare(p.s, crp, p.s1)
					if i > 0 {
						P0.AggregateShares(p.s1, P0.s1, P0.s1)
=======
				pkTest := make([]*bfv.PublicKey, parties)
				for i := 0; i < parties; i++ {
					ckg[i].AggregateShares(shares)
					pkTest[i], err = ckg[i].Finalize()
					if err != nil {
						t.Error(err)
>>>>>>> 12ff58e9
					}
				}

				pk := &bfv.PublicKey{}
				P0.GenPublicKey(P0.s1, crp, pk)

				// Verifies that decrypt((encryptp(collectiveSk, m), collectivePk) = m
<<<<<<< HEAD
				encryptorTest, err := bfvContext.NewEncryptor(pk, nil)
=======
				encryptorTest, err := bfvContext.NewEncryptorFromPk(pkTest[0])
>>>>>>> 12ff58e9
				if err != nil {
					t.Error(err)
				}

				ciphertextTest, err := encryptorTest.EncryptNew(plaintextWant)

				if err != nil {
					t.Error(err)
				}

				if equalslice(coeffsWant.Coeffs[0], encoder.DecodeUint(decryptor_sk0.DecryptNew(ciphertextTest))) != true {
					t.Errorf("error : ckg protocol, cpk encrypt/decrypt test")
				}

			})

<<<<<<< HEAD
			t.Run(fmt.Sprintf("N=%d/Qi=%dx%d/CKSProtocol", context.N, len(context.Modulus), 60), func(t *testing.T) {

				type Party struct {
					*CKSProtocol
					s0    *ring.Poly
					s1    *ring.Poly
					share CKSShare
				}

				cksParties := make([]*Party, parties)
				for i := 0; i < parties; i++ {
					p := new(Party)
					p.CKSProtocol = NewCKSProtocol(bfvContext, 6.36)
					p.s0 = sk0_shards[i].Get()
					p.s1 = sk1_shards[i].Get()
					p.share = p.AllocateShare()
					cksParties[i] = p
				}
				P0 := cksParties[0]

				ciphertext, err := encryptor_pk0.EncryptFromPkNew(plaintextWant)
				switchedCiphertext := bfvContext.NewCiphertext(1)
=======
			t.Run(fmt.Sprintf("N=%d/logQ=%d/CKS", context.N, context.ModulusBigint.Value.BitLen()), func(t *testing.T) {

				ciphertext, err := encryptor_pk0.EncryptNew(plaintextWant)
>>>>>>> 12ff58e9
				if err != nil {
					t.Error(err)
				}

				// Each party creates its CKSProtocol instance with tmp = si-si'
				for i, p := range cksParties {
					p.GenShare(p.s0, p.s1, ciphertext, p.share)
					if i > 0 {
						P0.AggregateShares(p.share, P0.share, P0.share)
					}
				}

				P0.KeySwitch(P0.share, ciphertext, switchedCiphertext)

				plaintextHave, _ := decryptor_sk1.DecryptNew(switchedCiphertext)

				coeffsTest, err := encoder.DecodeUint(plaintextHave)
				if err != nil {
					log.Fatal(err)
				}

				if equalslice(coeffsWant.Coeffs[0], coeffsTest) != true {
					t.Errorf("error : decryption error")
				}
			})

			t.Run(fmt.Sprintf("N=%d/Qi=%dx%d/PCKS", context.N, len(context.Modulus), 60), func(t *testing.T) {

				type Party struct {
					*PCKSProtocol
					s     *ring.Poly
					share PCKSShare
				}

				pcksParties := make([]*Party, parties)
				for i := 0; i < parties; i++ {
					p := new(Party)
					p.PCKSProtocol = NewPCKSProtocol(bfvContext, 6.36)
					p.s = sk0_shards[i].Get()
					p.share = p.AllocateShares()
					pcksParties[i] = p
				}
				P0 := pcksParties[0]

<<<<<<< HEAD
				ciphertext, err := encryptor_pk0.EncryptFromPkNew(plaintextWant)
				ciphertextSwitched := bfvContext.NewCiphertext(1)
				if err != nil {
					log.Fatal(err)
				}

				for i, p := range pcksParties {
					p.GenShare(p.s, pk1, ciphertext, p.share)
					if i > 0 {
						P0.AggregateShares(p.share, P0.share, P0.share)
					}
				}

				P0.KeySwitch(P0.share, ciphertext, ciphertextSwitched)
				plaintextHave, _ := decryptor_sk1.DecryptNew(ciphertextSwitched)

				coeffsTest, err := encoder.DecodeUint(plaintextHave)
				if err != nil {
					log.Fatal(err)
				}
=======
					if equalslice(coeffsWant.Coeffs[0], encoder.DecodeUint(decryptor_sk1.DecryptNew(ciphertexts[i]))) != true {
						t.Errorf("error : CKS")
					}
>>>>>>> 12ff58e9

				if equalslice(coeffsWant.Coeffs[0], coeffsTest) != true {
					t.Errorf("error : PCKS")
				}
			})

<<<<<<< HEAD
			t.Run(fmt.Sprintf("N=%d/Qi=%dx%d/BOOT", context.N, len(context.Modulus), 60), func(t *testing.T) {

				// We store the plaintext coeffs as bigint for a reference to quantify the error
				coeffs_plaintext_bigint_fresh := make([]*ring.Int, bfvContext.N())
				bfvContext.ContextQ().PolyToBigint(plaintextWant.Value()[0], coeffs_plaintext_bigint_fresh)

				// We encrypt the plaintext
				ciphertext, err := encryptor_pk0.EncryptFromPkNew(plaintextWant)
=======
			t.Run(fmt.Sprintf("N=%d/logQ=%d/PCKS", context.N, context.ModulusBigint.Value.BitLen()), func(t *testing.T) {

				ciphertext, err := encryptor_pk0.EncryptNew(plaintextWant)
				if err != nil {
					t.Error(err)
				}
>>>>>>> 12ff58e9

				// ===== Boot instance =====
				crp := crpGenerators[0].Clock()

				refreshShares := make([]*RefreshShares, parties)

				for i := 0; i < parties; i++ {
					refreshShares[i] = GenRefreshShares(sk0_shards[i], ciphertext, bfvContext, crp, encoder)
				}
				// =========================

				// ==== We simulated added error of size Q/(T^2) and addit to the fresh ciphertext ====
				coeffs_bigint := make([]*ring.Int, bfvContext.N())
				bfvContext.ContextQ().PolyToBigint(ciphertext.Value()[0], coeffs_bigint)

				error_range := ring.Copy(bfvContext.ContextQ().ModulusBigint)
				error_range.Div(error_range, bfvContext.ContextT().ModulusBigint)
				error_range.Div(error_range, bfvContext.ContextT().ModulusBigint)

				for i := uint64(0); i < bfvContext.N(); i++ {
					coeffs_bigint[i].Add(coeffs_bigint[i], ring.RandInt(error_range))
				}

				bfvContext.ContextQ().SetCoefficientsBigint(coeffs_bigint, ciphertext.Value()[0])

				plaintextHave, _ := decryptor_sk0.DecryptNew(ciphertext)
				coeffs_plaintext_bigint_error := make([]*ring.Int, bfvContext.N())
				bfvContext.ContextQ().PolyToBigint(plaintextHave.Value()[0], coeffs_plaintext_bigint_error)

				average_simulated_error := new(ring.Int)
				for i := uint64(0); i < bfvContext.N(); i++ {
					average_simulated_error.Add(average_simulated_error, coeffs_plaintext_bigint_fresh[i])
					average_simulated_error.Sub(average_simulated_error, coeffs_plaintext_bigint_error[i])
				}

				average_simulated_error.Value.Abs(&average_simulated_error.Value)
				average_simulated_error.Div(average_simulated_error, ring.NewUint(bfvContext.N()))
				// =======================================================================================

				// We boot the ciphertext with the simulated error
				Refresh(ciphertext, sk0.Get(), refreshShares, bfvContext, crp, encoder)

				// We decrypt and compare with the original plaintext
				plaintextHave, _ = decryptor_sk0.DecryptNew(ciphertext)
				coeffs_plaintext_bigint_booted := make([]*ring.Int, bfvContext.N())
				bfvContext.ContextQ().PolyToBigint(plaintextHave.Value()[0], coeffs_plaintext_bigint_booted)

				average_residual_error := new(ring.Int)
				for i := uint64(0); i < bfvContext.N(); i++ {
					average_residual_error.Add(average_residual_error, coeffs_plaintext_bigint_fresh[i])
					average_residual_error.Sub(average_residual_error, coeffs_plaintext_bigint_booted[i])
				}

<<<<<<< HEAD
				average_residual_error.Value.Abs(&average_residual_error.Value)
				average_residual_error.Div(average_residual_error, ring.NewUint(bfvContext.N()))

				coeffsTest, err := encoder.DecodeUint(plaintextHave)
				if err != nil {
					log.Fatal(err)
				}

				t.Logf("Average simulated error before refresh (log2): %d", average_simulated_error.Value.BitLen())
				t.Logf("Average residual error after refresh (log2): %d", average_residual_error.Value.BitLen())

				if equalslice(coeffsWant.Coeffs[0], coeffsTest) != true {
					t.Errorf("error : BOOT")
=======
				for i := 0; i < parties; i++ {

					if equalslice(coeffsWant.Coeffs[0], encoder.DecodeUint(decryptor_sk1.DecryptNew(ciphertexts[i]))) != true {
						t.Errorf("error : PCKS")
					}
>>>>>>> 12ff58e9
				}
			})
		}
	}
}

func test_EKG_Protocol_Naive(parties int, sk []*bfv.SecretKey, collectivePk *bfv.PublicKey, ekgNaive []*EkgProtocolNaive) [][][][2]*ring.Poly {

	// ROUND 0
	// Each party generates its samples
	samples := make([][][][2]*ring.Poly, parties)
	for i := 0; i < parties; i++ {
		samples[i] = ekgNaive[i].GenSamples(sk[i].Get(), collectivePk.Get())
	}

	// ROUND 1
	// Each party aggretates its sample with the other n-1 samples
	aggregatedSamples := make([][][][2]*ring.Poly, parties)
	for i := 0; i < parties; i++ {
		aggregatedSamples[i] = ekgNaive[i].Aggregate(sk[i].Get(), collectivePk.Get(), samples)
	}

	// ROUND 2
	// Each party aggregates sums its aggregatedSample with the other n-1 aggregated samples
	evk := make([][][][2]*ring.Poly, parties)
	for i := 0; i < parties; i++ {
		evk[i] = ekgNaive[i].Finalize(aggregatedSamples)
	}

	return evk
}

func test_EKG_Protocol(bfvCtx *bfv.BfvContext, parties int, bitDecomp uint64, ekgProtocols []*RKGProtocol, sk []*bfv.SecretKey, ephemeralKeys []*ring.Poly, crp [][]*ring.Poly) *bfv.EvaluationKey {

	type Party struct {
		*RKGProtocol
		u      *ring.Poly
		s      *ring.Poly
		share1 RKGShareRoundOne
		share2 RKGShareRoundTwo
		share3 RKGShareRoundThree
	}

	rkgParties := make([]*Party, parties)

	for i := range rkgParties {
		p := new(Party)
		p.RKGProtocol = ekgProtocols[i]
		p.u = ephemeralKeys[i]
		p.s = sk[i].Get()
		p.share1, p.share2, p.share3 = p.RKGProtocol.AllocateShares()
		rkgParties[i] = p
	}

	P0 := rkgParties[0]

	// ROUND 1
	for i, p := range rkgParties {
		p.GenShareRoundOne(p.u, p.s, crp, p.share1)
		if i > 0 {
			P0.AggregateShareRoundOne(p.share1, P0.share1, P0.share1)
		}
	}

	//ROUND 2
	for i, p := range rkgParties {
		p.GenShareRoundTwo(P0.share1, p.s, crp, p.share2)
		if i > 0 {
			P0.AggregateShareRoundTwo(p.share2, P0.share2, P0.share2)
		}
	}

	// ROUND 3
	for i, p := range rkgParties {
		p.GenShareRoundThree(P0.share2, p.u, p.s, p.share3)
		if i > 0 {
			P0.AggregateShareRoundThree(p.share3, P0.share3, P0.share3)
		}
	}

	evk := bfvCtx.NewRelinKey(1, bitDecomp)
	P0.GenRelinearizationKey(P0.share2, P0.share3, evk)
	return evk
}<|MERGE_RESOLUTION|>--- conflicted
+++ resolved
@@ -4,8 +4,15 @@
 	"fmt"
 	"github.com/ldsec/lattigo/bfv"
 	"github.com/ldsec/lattigo/ring"
+	"log"
 	"testing"
 )
+
+func check(t *testing.T, err error) {
+	if err != nil {
+		t.Error(err)
+	}
+}
 
 func Test_DBFVScheme(t *testing.T) {
 
@@ -32,15 +39,12 @@
 		contextT := bfvContext.ContextT()
 
 		encoder, err := bfvContext.NewBatchEncoder()
-		if err != nil {
-			t.Error(err)
-		}
+		check(t, err)
 
 		coeffsWant := contextT.NewUniformPoly()
 		plaintextWant := bfvContext.NewPlaintext()
-		encoder.EncodeUint(coeffsWant.Coeffs[0], plaintextWant)
-
-		ciphertextTest := bfvContext.NewCiphertext(1)
+		err = encoder.EncodeUint(coeffsWant.Coeffs[0], plaintextWant)
+		check(t, err)
 
 		for _, parties := range nParties {
 
@@ -78,9 +82,7 @@
 
 			// Encryptors
 			encryptor_pk0, err := bfvContext.NewEncryptorFromPk(pk0)
-			if err != nil {
-				t.Error(err)
-			}
+			check(t, err)
 
 			//encryptor_pk1, err := bfvContext.NewEncryptor(pk1)
 			//if err != nil {
@@ -89,27 +91,19 @@
 
 			// Decryptors
 			decryptor_sk0, err := bfvContext.NewDecryptor(sk0)
-			if err != nil {
-				t.Error(err)
-			}
+			check(t, err)
 
 			decryptor_sk1, err := bfvContext.NewDecryptor(sk1)
-			if err != nil {
-				t.Error(err)
-			}
+			check(t, err)
 
 			// Reference ciphertext
 			ciphertext, err := encryptor_pk0.EncryptNew(plaintextWant)
-			if err != nil {
-				t.Error(err)
-			}
-
+			check(t, err)
+
+
+			ciphertextMul, _ := evaluator.MulNew(ciphertext, ciphertext)
 			coeffsMul := contextT.NewPoly()
-			for i := 0; i < 1; i++ {
-				res, _ := evaluator.MulNew(ciphertext, ciphertext)
-				ciphertext = res.Ciphertext()
-				contextT.MulCoeffs(coeffsWant, coeffsWant, coeffsMul)
-			}
+			contextT.MulCoeffs(coeffsWant, coeffsWant, coeffsMul)
 
 			t.Run(fmt.Sprintf("N=%d/logQ=%d/CRS_PRNG", context.N, context.ModulusBigint.Value.BitLen()), func(t *testing.T) {
 
@@ -161,7 +155,7 @@
 				}
 			})
 
-			// EKG_Naive
+			// EKG
 			for _, bitDecomp := range bitDecomps {
 
 				t.Run(fmt.Sprintf("N=%d/logQ=%d/bitdecomp=%d/EKG", context.N, context.ModulusBigint.Value.BitLen(), bitDecomp), func(t *testing.T) {
@@ -186,12 +180,12 @@
 					}
 
 					rlk := test_EKG_Protocol(bfvContext, parties, bitDecomp, ekg, sk0_shards, ephemeralKeys, crp)
-
-					if err := evaluator.Relinearize(ciphertext, rlk, ciphertextTest); err != nil {
+					res := bfvContext.NewCiphertext(1)
+					if err := evaluator.Relinearize(ciphertextMul, rlk, res); err != nil {
 						t.Error(err)
 					}
 
-					if equalslice(coeffsMul.Coeffs[0], encoder.DecodeUint(decryptor_sk0.DecryptNew(ciphertextTest))) != true {
+					if equalslice(coeffsMul.Coeffs[0], encoder.DecodeUint(decryptor_sk0.DecryptNew(res))) != true {
 						t.Errorf("error : ekg rlk bad decrypt")
 					}
 
@@ -214,11 +208,12 @@
 					rlk := new(bfv.EvaluationKey)
 					rlk.SetRelinKeys([][][][2]*ring.Poly{evk[0]}, bitDecomp)
 
-					if err := evaluator.Relinearize(ciphertext, rlk, ciphertextTest); err != nil {
+					res := bfvContext.NewCiphertext(1)
+					if err := evaluator.Relinearize(ciphertext, rlk, res); err != nil {
 						t.Error(err)
 					}
 
-					if equalslice(coeffsMul.Coeffs[0], encoder.DecodeUint(decryptor_sk0.DecryptNew(ciphertextTest))) != true {
+					if equalslice(coeffsMul.Coeffs[0], encoder.DecodeUint(decryptor_sk0.DecryptNew(res))) != true {
 						t.Errorf("error : ekg_naive rlk bad decrypt")
 					}
 				})
@@ -244,20 +239,11 @@
 				}
 				P0 := ckgParties[0]
 
-<<<<<<< HEAD
 				// Each party creates a new CKGProtocol instance
 				for i, p := range ckgParties {
 					p.GenShare(p.s, crp, p.s1)
 					if i > 0 {
 						P0.AggregateShares(p.s1, P0.s1, P0.s1)
-=======
-				pkTest := make([]*bfv.PublicKey, parties)
-				for i := 0; i < parties; i++ {
-					ckg[i].AggregateShares(shares)
-					pkTest[i], err = ckg[i].Finalize()
-					if err != nil {
-						t.Error(err)
->>>>>>> 12ff58e9
 					}
 				}
 
@@ -265,11 +251,7 @@
 				P0.GenPublicKey(P0.s1, crp, pk)
 
 				// Verifies that decrypt((encryptp(collectiveSk, m), collectivePk) = m
-<<<<<<< HEAD
-				encryptorTest, err := bfvContext.NewEncryptor(pk, nil)
-=======
-				encryptorTest, err := bfvContext.NewEncryptorFromPk(pkTest[0])
->>>>>>> 12ff58e9
+				encryptorTest, err := bfvContext.NewEncryptorFromPk(pk)
 				if err != nil {
 					t.Error(err)
 				}
@@ -286,8 +268,7 @@
 
 			})
 
-<<<<<<< HEAD
-			t.Run(fmt.Sprintf("N=%d/Qi=%dx%d/CKSProtocol", context.N, len(context.Modulus), 60), func(t *testing.T) {
+			t.Run(fmt.Sprintf("N=%d/logQ=%d/CKS", context.N, 60), func(t *testing.T) {
 
 				type Party struct {
 					*CKSProtocol
@@ -307,13 +288,7 @@
 				}
 				P0 := cksParties[0]
 
-				ciphertext, err := encryptor_pk0.EncryptFromPkNew(plaintextWant)
-				switchedCiphertext := bfvContext.NewCiphertext(1)
-=======
-			t.Run(fmt.Sprintf("N=%d/logQ=%d/CKS", context.N, context.ModulusBigint.Value.BitLen()), func(t *testing.T) {
-
 				ciphertext, err := encryptor_pk0.EncryptNew(plaintextWant)
->>>>>>> 12ff58e9
 				if err != nil {
 					t.Error(err)
 				}
@@ -326,21 +301,21 @@
 					}
 				}
 
-				P0.KeySwitch(P0.share, ciphertext, switchedCiphertext)
-
-				plaintextHave, _ := decryptor_sk1.DecryptNew(switchedCiphertext)
-
-				coeffsTest, err := encoder.DecodeUint(plaintextHave)
-				if err != nil {
-					log.Fatal(err)
-				}
-
-				if equalslice(coeffsWant.Coeffs[0], coeffsTest) != true {
-					t.Errorf("error : decryption error")
-				}
+				ksCiphertext := bfvContext.NewCiphertext(1)
+				P0.KeySwitch(P0.share, ciphertext, ksCiphertext)
+				if equalslice(coeffsWant.Coeffs[0], encoder.DecodeUint(decryptor_sk1.DecryptNew(ksCiphertext))) != true {
+					t.Errorf("error : CKS")
+				}
+
+				P0.KeySwitch(P0.share, ciphertext, ciphertext)
+
+				if equalslice(coeffsWant.Coeffs[0], encoder.DecodeUint(decryptor_sk1.DecryptNew(ciphertext))) != true {
+					t.Errorf("error : CKS in place")
+				}
+
 			})
 
-			t.Run(fmt.Sprintf("N=%d/Qi=%dx%d/PCKS", context.N, len(context.Modulus), 60), func(t *testing.T) {
+			t.Run(fmt.Sprintf("N=%d/logQ=%d/PCKS", context.N, context.ModulusBigint.Value.BitLen()), func(t *testing.T) {
 
 				type Party struct {
 					*PCKSProtocol
@@ -358,11 +333,10 @@
 				}
 				P0 := pcksParties[0]
 
-<<<<<<< HEAD
-				ciphertext, err := encryptor_pk0.EncryptFromPkNew(plaintextWant)
+				ciphertext, err := encryptor_pk0.EncryptNew(plaintextWant)
 				ciphertextSwitched := bfvContext.NewCiphertext(1)
 				if err != nil {
-					log.Fatal(err)
+					t.Error(err)
 				}
 
 				for i, p := range pcksParties {
@@ -373,24 +347,11 @@
 				}
 
 				P0.KeySwitch(P0.share, ciphertext, ciphertextSwitched)
-				plaintextHave, _ := decryptor_sk1.DecryptNew(ciphertextSwitched)
-
-				coeffsTest, err := encoder.DecodeUint(plaintextHave)
-				if err != nil {
-					log.Fatal(err)
-				}
-=======
-					if equalslice(coeffsWant.Coeffs[0], encoder.DecodeUint(decryptor_sk1.DecryptNew(ciphertexts[i]))) != true {
-						t.Errorf("error : CKS")
-					}
->>>>>>> 12ff58e9
-
-				if equalslice(coeffsWant.Coeffs[0], coeffsTest) != true {
+				if equalslice(coeffsWant.Coeffs[0], encoder.DecodeUint(decryptor_sk1.DecryptNew(ciphertextSwitched))) != true {
 					t.Errorf("error : PCKS")
 				}
 			})
 
-<<<<<<< HEAD
 			t.Run(fmt.Sprintf("N=%d/Qi=%dx%d/BOOT", context.N, len(context.Modulus), 60), func(t *testing.T) {
 
 				// We store the plaintext coeffs as bigint for a reference to quantify the error
@@ -398,15 +359,7 @@
 				bfvContext.ContextQ().PolyToBigint(plaintextWant.Value()[0], coeffs_plaintext_bigint_fresh)
 
 				// We encrypt the plaintext
-				ciphertext, err := encryptor_pk0.EncryptFromPkNew(plaintextWant)
-=======
-			t.Run(fmt.Sprintf("N=%d/logQ=%d/PCKS", context.N, context.ModulusBigint.Value.BitLen()), func(t *testing.T) {
-
 				ciphertext, err := encryptor_pk0.EncryptNew(plaintextWant)
-				if err != nil {
-					t.Error(err)
-				}
->>>>>>> 12ff58e9
 
 				// ===== Boot instance =====
 				crp := crpGenerators[0].Clock()
@@ -432,7 +385,7 @@
 
 				bfvContext.ContextQ().SetCoefficientsBigint(coeffs_bigint, ciphertext.Value()[0])
 
-				plaintextHave, _ := decryptor_sk0.DecryptNew(ciphertext)
+				plaintextHave := decryptor_sk0.DecryptNew(ciphertext)
 				coeffs_plaintext_bigint_error := make([]*ring.Int, bfvContext.N())
 				bfvContext.ContextQ().PolyToBigint(plaintextHave.Value()[0], coeffs_plaintext_bigint_error)
 
@@ -450,7 +403,7 @@
 				Refresh(ciphertext, sk0.Get(), refreshShares, bfvContext, crp, encoder)
 
 				// We decrypt and compare with the original plaintext
-				plaintextHave, _ = decryptor_sk0.DecryptNew(ciphertext)
+				plaintextHave = decryptor_sk0.DecryptNew(ciphertext)
 				coeffs_plaintext_bigint_booted := make([]*ring.Int, bfvContext.N())
 				bfvContext.ContextQ().PolyToBigint(plaintextHave.Value()[0], coeffs_plaintext_bigint_booted)
 
@@ -460,11 +413,10 @@
 					average_residual_error.Sub(average_residual_error, coeffs_plaintext_bigint_booted[i])
 				}
 
-<<<<<<< HEAD
 				average_residual_error.Value.Abs(&average_residual_error.Value)
 				average_residual_error.Div(average_residual_error, ring.NewUint(bfvContext.N()))
 
-				coeffsTest, err := encoder.DecodeUint(plaintextHave)
+				coeffsTest := encoder.DecodeUint(plaintextHave)
 				if err != nil {
 					log.Fatal(err)
 				}
@@ -474,13 +426,6 @@
 
 				if equalslice(coeffsWant.Coeffs[0], coeffsTest) != true {
 					t.Errorf("error : BOOT")
-=======
-				for i := 0; i < parties; i++ {
-
-					if equalslice(coeffsWant.Coeffs[0], encoder.DecodeUint(decryptor_sk1.DecryptNew(ciphertexts[i]))) != true {
-						t.Errorf("error : PCKS")
-					}
->>>>>>> 12ff58e9
 				}
 			})
 		}
